--- conflicted
+++ resolved
@@ -211,12 +211,8 @@
     num_pipeline_stages=1,
     num_pipeline_microbatches=1,
     model_type=LanguageModelType.CAUSAL,
-<<<<<<< HEAD
+    checkpoint_policy=checkpoint_policy.AutodiffCheckpointType.SAVE_NOTHING,
 ) -> pax_fiddle.Config[transformer_models.TransformerLmMoe]:
-=======
-    checkpoint_policy=checkpoint_policy.AutodiffCheckpointType.SAVE_NOTHING,
-) -> pax_fiddle.Config[transformer_models.TransformerLm]:
->>>>>>> 61943c1f
   """Common setup for GLaM Decoder-only Transformer Model.
 
   This function sets up configs for both MoE and dense GLaM models.
